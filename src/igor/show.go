--- conflicted
+++ resolved
@@ -105,13 +105,6 @@
 	cmdShow.Flag.BoolVar(&showOpts.showErrors, "e", false, "show install errors")
 }
 
-<<<<<<< HEAD
-func getNodes() map[int]bool {
-	names := []string{}
-	fmtstring := "%s%0" + strconv.Itoa(igorConfig.Padlen) + "d"
-	for i := igorConfig.Start; i <= igorConfig.End; i++ {
-		names = append(names, fmt.Sprintf(fmtstring, igorConfig.Prefix, i))
-=======
 // Use nmap to scan all the nodes and then show which are up and the
 // reservations they below to
 func runShow(_ *Command, _ []string) {
@@ -143,7 +136,6 @@
 
 		w.Flush()
 		return
->>>>>>> 8f6b2e41
 	}
 
 	names := igor.validHosts()
@@ -296,19 +288,7 @@
 		// If we found a node name in the output, that means it's up, so mark it as up
 		res[v] = true
 	}
-	return nodes
-}
-
-<<<<<<< HEAD
-// Gather a list of which nodes are down
-func getDownNodes(nodes map[int]bool) []string {
-	var downNodes []string
-	for i := igorConfig.Start; i <= igorConfig.End; i++ {
-		if !nodes[i] {
-			hostname := igorConfig.Prefix + strconv.Itoa(i)
-			downNodes = append(downNodes, hostname)
-		}
-=======
+
 	return res, nil
 }
 
@@ -317,18 +297,7 @@
 func isFiltered(r *Reservation) bool {
 	if !strings.Contains(r.Owner, showOpts.filterOwner) {
 		return true
->>>>>>> 8f6b2e41
-	}
-	return downNodes
-}
-
-// Use nmap to scan all the nodes and then show which are up and the
-// reservations they below to
-func runShow(_ *Command, _ []string) {
-
-	nodes := getNodes()
-
-	downNodes := getDownNodes(nodes)
+	}
 
 	if !strings.Contains(r.Group, showOpts.filterGroup) {
 		return true
