--- conflicted
+++ resolved
@@ -362,7 +362,9 @@
 
 			err := vm.Launch()
 			if err == nil {
-				ccRegisterVM(vm)
+				// TODO: mmmga
+				ns := GetOrCreateNamespace(vm.GetNamespace())
+				ns.ccServer.RegisterVM(vm)
 			}
 			out <- err
 		}(name)
@@ -471,12 +473,9 @@
 				log.Error("clogged VM: %v", err)
 			}
 
-<<<<<<< HEAD
-			// TODO: need to pass ccNode
-			ccNode.UnregisterVM(vm.GetUUID())
-=======
-			ccUnregisterVM(vm)
->>>>>>> b3d777f4
+			// TODO: mmmga
+			ns := GetOrCreateNamespace(vm.GetNamespace())
+			ns.ccServer.UnregisterVM(vm)
 
 			delete(vms.m, i)
 		}
