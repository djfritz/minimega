// Copyright (2012) Sandia Corporation.
// Under the terms of Contract DE-AC04-94AL85000 with Sandia Corporation,
// the U.S. Government retains certain rights in this software.

package main

import (
	"bridge"
	"fmt"
	"minicli"
	log "minilog"
	"sort"
	"strconv"
)

var bridgeCLIHandlers = []minicli.Handler{
	{ // tap
		HelpShort: "control host taps for communicating between hosts and VMs",
		HelpLong: `
Control host taps on a named vlan for communicating between a host and any VMs
on that vlan.

Calling tap with no arguments will list all created taps.

To create a tap on a particular vlan, invoke tap with the create command:

	tap create <vlan>

For example, to create a host tap with ip and netmask 10.0.0.1/24 on VLAN 5:

	tap create 5 ip 10.0.0.1/24

Optionally, you can specify the bridge to create the host tap on:

	tap create <vlan> bridge <bridge> ip <ip>

You can also optionally specify the tap name, otherwise the tap will be in the
form of mega_tapX.

Additionally, you can bring the tap up with DHCP by using "dhcp" instead of a
ip/netmask:

	tap create 5 dhcp

To delete a host tap, use the delete command and tap name from the tap list:

	tap delete <id>

To delete all host taps, use id all, or 'clear tap':

	tap delete all

Note: taps created while a namespace is active belong to that namespace and
will only be listed when that namespace is active (or no namespace is active).
Similarly, delete only applies to the taps in the active namespace. Unlike the
"vlans" API, taps with the same name cannot exist in different namespaces.`,
		Patterns: []string{
			"tap",
			"tap <create,> <vlan>",
			"tap <create,> <vlan> name <tap name>",
			"tap <create,> <vlan> <dhcp,> [tap name]",
			"tap <create,> <vlan> ip <ip> [tap name]",
			"tap <create,> <vlan> bridge <bridge>",
			"tap <create,> <vlan> bridge <bridge> name [tap name]",
			"tap <create,> <vlan> bridge <bridge> <dhcp,> [tap name]",
			"tap <create,> <vlan> bridge <bridge> ip <ip> [tap name]",
			"tap <delete,> <id or all>",
		},
		Call: wrapSimpleCLI(cliHostTap),
		Suggest: func(val, prefix string) []string {
			if val == "vlan" {
				return suggestVLAN(prefix)
			} else {
				return nil
			}
		},
	},
	{ // clear tap
		HelpShort: "reset tap state",
		HelpLong: `
Reset state for taps. See "help tap" for more information.`,
		Patterns: []string{
			"clear tap",
		},
		Call: wrapSimpleCLI(cliHostTapClear),
	},
	{ // bridge
		HelpShort: "display information and modify virtual bridges",
		HelpLong: `
When called with no arguments, display information about all managed bridges.

To add a trunk interface to a specific bridge, use 'bridge trunk'. For example,
to add interface bar to bridge foo:

	bridge trunk foo bar

To create a vxlan or GRE tunnel to another bridge, use 'bridge tunnel'. For example, to create a vxlan tunnel to another bridge with IP 10.0.0.1:

	bridge tunnel vxlan, mega_bridge 10.0.0.1

Note: bridge is not a namespace-aware command.`,
		Patterns: []string{
			"bridge",
			"bridge <trunk,> <bridge> <interface>",
			"bridge <notrunk,> <bridge> <interface>",
			"bridge <tunnel,> <vxlan,gre> <bridge> <remote ip>",
			"bridge <notunnel,> <bridge> <interface>",
		},
		Call: wrapSimpleCLI(cliBridge),
	},
}

// routines for interfacing bridge mechanisms with the cli
func cliHostTap(c *minicli.Command) *minicli.Response {
	resp := &minicli.Response{Host: hostname}

	if c.BoolArgs["create"] {
<<<<<<< HEAD
		b := c.StringArgs["bridge"]

		tap, err := hostTapCreate(b, c.StringArgs["tap"], c.StringArgs["vlan"])
=======
		vlan, err := lookupVLAN(c.StringArgs["vlan"])
>>>>>>> 7c88e319
		if err != nil {
			resp.Error = err.Error()
			return resp
		}

		if c.BoolArgs["dhcp"] {
			log.Debug("obtaining dhcp on tap %v", tap)

			out, err := processWrapper("dhcp", tap)
			if err != nil {
				resp.Error = fmt.Sprintf("dhcp error %v: `%v`", err, out)
			}
		} else if c.StringArgs["ip"] != "" {
			ip := c.StringArgs["ip"]

			log.Debug("setting ip on tap %v: %v", tap, ip)

			// Must be a static IP
			out, err := processWrapper("ip", "addr", "add", "dev", tap, ip)
			if err != nil {
				resp.Error = fmt.Sprintf("ip error %v: `%v`", err, out)
			}
		}

		if resp.Error != "" {
			// One of the above cases failed, try to clean up the tap
			if err := hostTapDelete(tap); err != nil {
				// Welp, we're boned
				log.Error("zombie tap -- %v %v", tap, err)
			}
		} else {
			// Success!
			if namespace != "" {
				namespaces[namespace].Taps[tap] = true
			}

			resp.Response = tap
		}

		return resp
	} else if c.BoolArgs["delete"] {
		if err := hostTapDelete(c.StringArgs["id"]); err != nil {
			resp.Error = err.Error()
		}

		return resp
	}

	// Must be the list command
	hostTapList(resp)

	return resp
}

func cliHostTapClear(c *minicli.Command) *minicli.Response {
	resp := &minicli.Response{Host: hostname}

	err := hostTapDelete(Wildcard)
	if err != nil {
		resp.Error = err.Error()
	}

	return resp
}

func cliBridge(c *minicli.Command) *minicli.Response {
	resp := &minicli.Response{Host: hostname}

	iface := c.StringArgs["interface"]
	remoteIP := c.StringArgs["remote"]

	// Get the specifed bridge. If we're listing the bridges, we'll get the
	// default bridge which should be fine.
	br, err := getBridge(c.StringArgs["bridge"])
	if err != nil {
		resp.Error = err.Error()
		return resp
	}

	if c.BoolArgs["trunk"] {
		err = br.AddTrunk(iface)
	} else if c.BoolArgs["notrunk"] {
		err = br.RemoveTrunk(iface)
	} else if c.BoolArgs["tunnel"] {
		t := bridge.TunnelVXLAN
		if c.BoolArgs["gre"] {
			t = bridge.TunnelGRE
		}

		err = br.AddTunnel(t, remoteIP)
	} else if c.BoolArgs["notunnel"] {
		err = br.RemoveTunnel(iface)
	} else {
		resp.Header = []string{"Bridge", "Existed before minimega", "Active VLANs", "Trunk ports", "Tunnels"}
		resp.Tabular = [][]string{}

<<<<<<< HEAD
		for _, info := range bridges.Info() {
			vlans := []string{}
			for k, _ := range info.VLANs {
				vlans = append(vlans, allocatedVLANs.PrintVLAN(k))
=======
		bridgeLock.Lock()
		defer bridgeLock.Unlock()

		for _, v := range bridges {
			vlans := map[int]bool{}
			for _, tap := range v.Taps {
				vlans[tap.lan] = true
			}

			vlans2 := []string{}
			for k, _ := range vlans {
				vlans2 = append(vlans2, allocatedVLANs.PrintVLAN(namespace, k))
>>>>>>> 7c88e319
			}
			sort.Strings(vlans)

			row := []string{
				info.Name,
				strconv.FormatBool(info.PreExist),
				fmt.Sprintf("%v", vlans),
				fmt.Sprintf("%v", info.Trunks),
				fmt.Sprintf("%v", info.Tunnels)}
			resp.Tabular = append(resp.Tabular, row)
		}
	}

	if err != nil {
		resp.Error = err.Error()
	}

	return resp
}<|MERGE_RESOLUTION|>--- conflicted
+++ resolved
@@ -115,13 +115,9 @@
 	resp := &minicli.Response{Host: hostname}
 
 	if c.BoolArgs["create"] {
-<<<<<<< HEAD
 		b := c.StringArgs["bridge"]
 
 		tap, err := hostTapCreate(b, c.StringArgs["tap"], c.StringArgs["vlan"])
-=======
-		vlan, err := lookupVLAN(c.StringArgs["vlan"])
->>>>>>> 7c88e319
 		if err != nil {
 			resp.Error = err.Error()
 			return resp
@@ -218,25 +214,10 @@
 		resp.Header = []string{"Bridge", "Existed before minimega", "Active VLANs", "Trunk ports", "Tunnels"}
 		resp.Tabular = [][]string{}
 
-<<<<<<< HEAD
 		for _, info := range bridges.Info() {
 			vlans := []string{}
 			for k, _ := range info.VLANs {
-				vlans = append(vlans, allocatedVLANs.PrintVLAN(k))
-=======
-		bridgeLock.Lock()
-		defer bridgeLock.Unlock()
-
-		for _, v := range bridges {
-			vlans := map[int]bool{}
-			for _, tap := range v.Taps {
-				vlans[tap.lan] = true
-			}
-
-			vlans2 := []string{}
-			for k, _ := range vlans {
-				vlans2 = append(vlans2, allocatedVLANs.PrintVLAN(namespace, k))
->>>>>>> 7c88e319
+				vlans = append(vlans, allocatedVLANs.PrintVLAN(namespace, k))
 			}
 			sort.Strings(vlans)
 
