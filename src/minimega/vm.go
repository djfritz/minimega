--- conflicted
+++ resolved
@@ -300,77 +300,7 @@
 		return "", errors.New("field not found")
 	}
 
-<<<<<<< HEAD
 	return fmt.Sprintf("%v", vals), nil
-=======
-			log.Fatalln("someone goofed the qemu-override patterns")
-			return nil
-		},
-		Clear: func(vm *vmInfo) { QemuOverrides = make(map[int]*qemuOverride) },
-		Print: func(vm *vmInfo) string {
-			return qemuOverrideString()
-		},
-		PrintCLI: func(vm *vmInfo) string {
-			overrides := []string{}
-			for _, q := range QemuOverrides {
-				override := fmt.Sprintf("vm config qemu-override add %s %s", q.match, q.repl)
-				overrides = append(overrides, override)
-			}
-			return strings.Join(overrides, "\n")
-		},
-	},
-	"serial": {
-		Update: func(vm *vmInfo, v string) error {
-			if num, err := strconv.Atoi(v); err != nil {
-				return err
-			} else {
-				vm.serials = num
-				return nil
-			}
-		},
-		Clear: func(vm *vmInfo) { vm.serials = 0 },
-		Print: func(vm *vmInfo) string { return strconv.Itoa(vm.serials) },
-		PrintCLI: func(vm *vmInfo) string {
-			return fmt.Sprintf("vm config serial %v", vm.serials)
-		},
-	},
-	"virtio-serial": {
-		Update: func(vm *vmInfo, v string) error {
-			if num, err := strconv.Atoi(v); err != nil {
-				return err
-			} else {
-				vm.vserials = num
-				return nil
-			}
-		},
-		Clear: func(vm *vmInfo) { vm.vserials = 0 },
-		Print: func(vm *vmInfo) string { return strconv.Itoa(vm.vserials) },
-	},
-	"snapshot": {
-		UpdateBool: func(vm *vmInfo, v bool) error {
-			vm.Snapshot = v
-			return nil
-		},
-		Clear: func(vm *vmInfo) { vm.Snapshot = true },
-		Print: func(vm *vmInfo) string { return fmt.Sprintf("%v", vm.Snapshot) },
-	},
-	"uuid": {
-		Update: func(vm *vmInfo, v string) error {
-			vm.UUID = v
-			return nil
-		},
-		Clear: func(vm *vmInfo) { vm.UUID = "" },
-		Print: func(vm *vmInfo) string { return vm.UUID },
-	},
-	"vcpus": {
-		Update: func(vm *vmInfo, v string) error {
-			vm.Vcpus = v
-			return nil
-		},
-		Clear: func(vm *vmInfo) { vm.Vcpus = "1" },
-		Print: func(vm *vmInfo) string { return vm.Vcpus },
-	},
->>>>>>> e9965e7c
 }
 
 func init() {
@@ -459,18 +389,12 @@
 	mask := VM_BUILDING | VM_RUNNING | VM_PAUSED
 
 	var ret []string
-<<<<<<< HEAD
 	for _, vm := range vms {
 		// TODO: non-kvm VMs?
 		if vm, ok := vm.(*vmKVM); ok && vm.State()&mask != 0 {
-			ret = append(ret, vm.instancePath+"serial")
-=======
-	for _, v := range vms {
-		if v.State == VM_BUILDING || v.State == VM_RUNNING || v.State == VM_PAUSED {
-			if v.vserials > 0 {
-				ret = append(ret, v.instancePath+"virtio-serial0")
+			if vm.VirtioPorts > 0 {
+				ret = append(ret, vm.instancePath+"virtio-serial0")
 			}
->>>>>>> e9965e7c
 		}
 	}
 	return ret
