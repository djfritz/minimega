--- conflicted
+++ resolved
@@ -29,18 +29,8 @@
 )
 
 var (
-<<<<<<< HEAD
-	killAck chan int   // channel that all VMs ack on when killed
-	vmID    *Counter   // channel of new VM IDs
-	vmLock  sync.Mutex // lock for synchronizing access to vms
-=======
 	killAck chan int // channel that all VMs ack on when killed
 	vmID    *Counter // channel of new VM IDs
-
-	vmConfig VMConfig // current vm config, updated by CLI
-
-	savedInfo = make(map[string]VMConfig) // saved configs, may be reloaded
->>>>>>> b27a11c5
 )
 
 type VMType int
