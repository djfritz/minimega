/*
 * NodeGrid.js
 *
 * The NodeGrid component component displays reservation information
 * as a grid. Nodes are color coded to indicate their power (on/off)
 * status and reservation availability.
 *
 */
(function() {
  const template = `
    <div class="col">
      <div
        class="card mx-auto text-center"
        id="nodegridcard"
        style="background-color: #e7ccff; border: none;"
      >
<<<<<<< HEAD
        <div
          class="card-body"
          id="nodegrid"
          v-on:click.stop=""
        >
          <table id="node-grid">
            <tr v-for="r in rows">
              <template v-for="c in columns">
                <node
                  v-bind:id="getNodeInfo(c, r)['NodeID']"
                  v-bind:node-info="getNodeInfo(c, r)"
                ></node>
              </template>
            </tr>
          </table>
=======
        <div class="card-body">
          <div class="row"
               id="nodegrid"
               style="margin: 0.5em; min-height: 400px;"
               v-on:click.stop=""
          >
            <div class="col" style="padding: 0" v-for="c in columns">
              <div class="list-group">
                <template v-for="r in rows">
                  <node
                    v-bind:id="getNodeInfo(c, r)['NodeID']"
                    v-bind:node-info="getNodeInfo(c, r)"
                    @nodeClicked="nodeClickedListener"
                    @nodeShiftClicked="nodeShiftClickedListener"
                    @nodeCtrlClicked="nodeCtrlClickedListener"
                  ></node>
                </template>
              </div>
            </div>
          </div>
>>>>>>> 7e35f516
        </div>
      </div>
    </div>
  `;

  window.NodeGrid = {
    template: template,

    components: {
      Node,
    },

    mounted() {

      $('.node').on('mousedown', (event) => {
        this.selection.start = event.target['id'];

        $('.node').on('mouseover', (event) => {
          this.selection.end = event.target['id'];
          let min = parseInt(this.selection.start, 10);
          let max = parseInt(this.selection.end, 10);
          if (min > max) {
            min = parseInt(this.selection.end, 10);
            max = parseInt(this.selection.start, 10);
          }

          const nodes = [];
          for (let i = min; i <= max; i++) {
            nodes.push(i);
          }

          this.$store.dispatch('selectNodes', nodes);
        });

        return false;
      });

      $(window).on('mouseup', (event) => {
        $('.node').off('mouseover');
        this.selection.start = null;
        this.selection.end = null;
      });
    },

    data() {
      return {
        selection: {start: null, end: null},
        lastClickedNode: null
      };
    },

    methods: {
      getNodeInfo(column, row) {
        const start = this.$store.getters.startNode;
        const width = this.$store.getters.rackWidth;
        const index = start + (row*width + column%width);
        return this.$store.getters.nodes[index];
      },

      numCols() {
        return this.$store.getters.rackWidth;
      },

      numRows() {
        return Math.ceil(this.$store.getters.nodeCount/this.$store.getters.rackWidth);
      },

      nodeClickedListener(clickedNode) {
        this.lastClickedNode = clickedNode;
      },

      nodeShiftClickedListener(clickedNode) {
        var selectedNodes = this.$store.state.selectedNodes;

        // create an array with all numbers betwen clickedNodeID and lastClickedNodeID
        let minNodeID = Math.min(clickedNode.nodeID, this.lastClickedNode.nodeID);
        let maxNodeID = Math.max(clickedNode.nodeID, this.lastClickedNode.nodeID);
        let nodesInRange = Array.from(Array(maxNodeID - minNodeID + 1), (_, i) => i + minNodeID);

        if (selectedNodes.includes(clickedNode.nodeID)) {
          // unselect the nodes in range if the node being clicked is already selected
          selectedNodes = selectedNodes.filter(nodeID => !nodesInRange.includes(nodeID));
        } else {
          // select the nodes in range if the node being clicked is not already selected
          selectedNodes = selectedNodes.concat(nodesInRange);
        }

        this.$store.dispatch('selectNodes', selectedNodes);
      },

      nodeCtrlClickedListener(clickedNode) {
        var selectedNodes = this.$store.state.selectedNodes;

        // check if node is already selected
        if (selectedNodes.includes(clickedNode.nodeID)) {
          selectedNodes = selectedNodes.filter(val => clickedNode.nodeID != val);
        } else {
          selectedNodes.push(clickedNode.nodeID);
        }

        this.$store.dispatch('selectNodes', selectedNodes);
      }

    },

    computed: {
      columns() {
        const a = [];

        for (let i = 0; i < this.numCols(); i++) {
          a.push(i);
        }

        return a;
      },

      rows() {
        const a = [];

        for (let j=0; j < this.numRows(); j++) {
          a.push(j);
        }

        return a;
      },
    },
  };
})();<|MERGE_RESOLUTION|>--- conflicted
+++ resolved
@@ -14,7 +14,6 @@
         id="nodegridcard"
         style="background-color: #e7ccff; border: none;"
       >
-<<<<<<< HEAD
         <div
           class="card-body"
           id="nodegrid"
@@ -26,32 +25,13 @@
                 <node
                   v-bind:id="getNodeInfo(c, r)['NodeID']"
                   v-bind:node-info="getNodeInfo(c, r)"
+                  @nodeClicked="nodeClickedListener"
+                  @nodeShiftClicked="nodeShiftClickedListener"
+                  @nodeCtrlClicked="nodeCtrlClickedListener"
                 ></node>
               </template>
             </tr>
           </table>
-=======
-        <div class="card-body">
-          <div class="row"
-               id="nodegrid"
-               style="margin: 0.5em; min-height: 400px;"
-               v-on:click.stop=""
-          >
-            <div class="col" style="padding: 0" v-for="c in columns">
-              <div class="list-group">
-                <template v-for="r in rows">
-                  <node
-                    v-bind:id="getNodeInfo(c, r)['NodeID']"
-                    v-bind:node-info="getNodeInfo(c, r)"
-                    @nodeClicked="nodeClickedListener"
-                    @nodeShiftClicked="nodeShiftClickedListener"
-                    @nodeCtrlClicked="nodeCtrlClickedListener"
-                  ></node>
-                </template>
-              </div>
-            </div>
-          </div>
->>>>>>> 7e35f516
         </div>
       </div>
     </div>
