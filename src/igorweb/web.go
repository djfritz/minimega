/**********************************************
 * web.go
 * -----------
 * This file runs the web server for the igor web command.
 * First it serves the client igorweb.html, which references all of the files
 * in static/. Then, as the user executes commands, this program receives them at
 * [path-to-server]/run/[command], runs the commands on igor itself, and returns
 * the responses from igor the the client.
 *********************************************/

package main

import (
	"encoding/base64"
	"encoding/json"
	"errors"
	"flag"
	"fmt"
	"html/template"
	"io/ioutil"
	log "minilog"
	"net/http"
	"os"
	"path/filepath"
	"regexp"
	"strings"
	"sync"
	"time"
)

var help = `
Run a Go web application with a GUI for igor

OPTIONAL FLAGS:
`

func usage() {
	fmt.Fprintln(os.Stderr, help)
	flag.PrintDefaults()

	os.Exit(2)
}

var commands = map[string]bool{
	"del":    true,
	"show":   true,
	"stats":  true,
	"sub":    true,
	"power":  true,
	"extend": true,
	"notify": true,
	"sync":   true,
	"edit":   true,
}

var webP string // port
var webF string // location of static folder
var webS bool   // silent
var webE string // path to igor executable
var webD string // path to igor executable

func init() {
	flag.StringVar(&webP, "p", "8080", "port")
	flag.StringVar(&webF, "f", "", "path to static resources")
	flag.BoolVar(&webS, "s", false, "silence output")
	flag.StringVar(&webE, "e", "igor", "path to igor executable")
	flag.StringVar(&webD, "d", "", "path to default kernel/init pairs")
}

// object containing the response from web.go to client
type Response struct {
	Success bool
	// string displayed in response box
	Message string
	// additional information:
	//              if speculate command - array of Speculate objects
	//              else - updated reservations array
	Extra interface{}
}

type kiPair struct {
	Name   string
	Kernel string
	Initrd string
	valid  bool
}

var (
	igorLock      sync.Mutex
	showCacheLock sync.RWMutex
	showCache     *Show
)

<<<<<<< HEAD
// show "runs" igor show for the given user
func show(username string) *UserShow {
=======
// "run" igor show
func show() *Show {
	log.Debug("Running Show")
>>>>>>> ef54838a
	if showCache == nil || time.Now().Sub(showCache.LastUpdated) > 10*time.Second {
		updateShow()
	}

	showCacheLock.RLock()
	defer showCacheLock.RUnlock()

	return &UserShow{showCache, username}
}

// updateShow runs "igor show" and updates the cache
func updateShow() {
	log.Debug("Running update Show")
	showCacheLock.Lock()
	defer showCacheLock.Unlock()

	igorLock.Lock()
	defer igorLock.Unlock()

	log.Debug("Updating reservations")

	out, err := processWrapper(webE, "show", "-json")
	if err != nil {
		log.Warn("Error updating reservations")
		return
	}

	data := new(Show)
	if err := json.Unmarshal([]byte(out), data); err != nil {
		log.Warn("Error unmarshaling reservations: %v", err)
		return
	}

	data.LastUpdated = time.Now()
	data.Listimages = getDefaultImages()
	data.Path = webD
	showCache = data
}

// Returns a non-nil error if something's wrong with the igor command
// and argument list. We expect that the first item in "args" is "igor"
func validCommand(args []string) error {
	// Check that the command starts with 'igor'
	if args[0] != "igor" {
		return errors.New("Not an igor command.")
	}

	// Check for valid subcommand
	if !commands[args[1]] {
		return errors.New("Invalid igor subcommand.")
	}

	// A-OK
	return nil
}

// Grabs the user's username from the Authorization header. This
// header must exist in incoming requests.
func userFromAuthHeader(r *http.Request) (string, error) {
	authHeader := r.Header.Get("Authorization")
	if authHeader == "" {
		return "", errors.New("Invalid user.")
	}

	// strip off "Basic " and decode
	authInfo, err := base64.StdEncoding.DecodeString(strings.TrimPrefix(authHeader, "Basic "))
	if err != nil {
		return "", errors.New("Invalid user.")
	}

	// Remove :password if it's there
	return strings.Split(string(authInfo), ":")[0], nil
}

// handler for commands from client (sent through /run/[command])
//              "show" is run on heartbeat, no igor command needs to be run
func cmdHandler(w http.ResponseWriter, r *http.Request) {
	w.Header().Set("Content-Type", "text/plain")
	// separate command from path
	command := r.URL.Query()["run"][0]
	splitcmd := strings.Split(command, " ")

	var extra interface{} // for Response.Extra
	out := ""             // for Response.Message
	var err error = nil   // for Response.Success (if not nil)

	// Check that the igor command is valid
	if err := validCommand(splitcmd); err != nil {
		http.Error(w, err.Error(), http.StatusBadRequest)
		return
	}

	username, err := userFromAuthHeader(r)
	if err != nil {
		http.Error(w, err.Error(), http.StatusBadRequest)
		return
	}

	// if an actual command (not heartbeat), run it and log response and error
	if splitcmd[1] != "show" {
		cmd := make([]string, len(splitcmd))
		copy(cmd, splitcmd)
		cmd[0] = webE

		igorLock.Lock()

		env := []string{"USER=" + username}
		out, err = processWrapperEnv(env, cmd[0:]...)
		log.Debug(out)

		igorLock.Unlock()

		updateShow()
	}

	// if a speculate command
	if splitcmd[1] == "sub" && splitcmd[len(splitcmd)-1] == "-s" && err == nil {
		specs := []Speculate{}

		// parse response from igor
		splitlog := strings.FieldsFunc(out, func(c rune) bool {
			return c == '\n' || c == '\t'
		})

		// convert response to array of Speculates to pass in Response.Extra
		oldtimefmt := "2006-Jan-2-15:04"
		timefmt := "Jan 2 15:04"
		for i := 3; i < len(splitlog); i += 2 {
			t1, _ := time.Parse(oldtimefmt, splitlog[i])
			t2, _ := time.Parse(oldtimefmt, splitlog[i+1])
			specs = append(specs, Speculate{t1.Format(timefmt), t2.Format(timefmt), splitlog[i]})
		}
		extra = specs

	} else {
		// all other commands get an updated reservations array in Response.Extra
		extra = show(username).ResTable()
	}

	// clean up response message
	re := regexp.MustCompile("\x1b\\[..?m")

	// create Response object
	rsp := Response{err == nil, fmt.Sprintln(re.ReplaceAllString(out, "")), extra}

	// write to output if not silent
	if !webS {
		m := fmt.Sprintf("From: %s By: %s Command: %q \tResponse: %q", r.RemoteAddr, username, command, rsp.Message)

		if splitcmd[1] != "show" {
			log.Info(m)
		} else {
			log.Debug(m)
		}
	}

	// send response
	jsonrsp, _ := json.Marshal(rsp)
	w.Write([]byte(jsonrsp))
}

// general handler for requests, only accepts requests to /
func handler(w http.ResponseWriter, r *http.Request) {
	if !webS {
		log.Debug(fmt.Sprintf("%s %s %s", r.Method, r.URL, r.RemoteAddr))
	}

	username, err := userFromAuthHeader(r)
	if err != nil {
		http.Error(w, err.Error(), http.StatusBadRequest)
		return
	}

	// serve igorweb.html with JS template variables filled in
	//              for initial display of reservation info
	if r.URL.Path == "/" {
		t, err := template.ParseFiles(filepath.Join(webF, "igorweb.html"))
		if err != nil {
			panic(err)
		}

		err = t.Execute(w, show(username))
		if err != nil {
			panic(err)
		}

<<<<<<< HEAD
		log.Info("Initial page load by %s", username)
=======
>>>>>>> ef54838a
	} else {
		// reject all other requests
		http.Error(w, "404 not found.", http.StatusNotFound)
	}

}

// Grabs a list of kernel inits to serve to reservation drop down
func getDefaultImages() map[string]*kiPair {
	log.Debugln("Getting Images")
	imagelist := make(map[string]*kiPair)
	if webD == "" {
		return imagelist
	}
	files, err := ioutil.ReadDir(webD)
	if err != nil {
		log.Warn("Error with Default images Path : %v ", err.Error())
		return imagelist
	}

	for _, file := range files {
		fn := strings.Split(file.Name(), ".")
		if len(fn) < 2 {
			continue
		}
		k := ""
		i := ""
		iskernel := false
		if fn[1] == "kernel" {
			iskernel = true
			k = file.Name()
		} else if fn[1] == "initrd" {
			i = file.Name()
		} else {
			continue
		}

		if pair, ok := imagelist[fn[0]]; ok {
			if iskernel {
				pair.Kernel = k
				if pair.Initrd != "" && pair.Kernel != "" {
					log.Debug("Found K/I Pair: %v", pair.Name)
					pair.valid = true
				}
			} else {
				pair.Initrd = i
				if pair.Initrd != "" && pair.Kernel != "" {
					log.Debug("Found K/I Pair: %v", pair.Name)
					pair.valid = true
				}
			}
		} else {
			log.Debugln("Creating new Pair")
			imagelist[fn[0]] = &kiPair{
				Name:   fn[0],
				Kernel: k,
				Initrd: i,
				valid:  false,
			}
		}
	}
	log.Debug("found %v pairs", len(imagelist))
	return imagelist
}

// main web function
func main() {
	flag.Usage = usage
	flag.Parse()

	log.Init()

	args := flag.Args()
	if len(args) > 0 {
		usage()
	}

	for _, envvar := range os.Environ() {
		if strings.HasPrefix(envvar, "SUDO_USER=") {
			log.Fatalln("SUDO_USER is set. This will likely cause problems with names on reservations.")
		}
	}

	// handle requests for files in /static/
	http.Handle("/static/", http.StripPrefix("/static/", http.FileServer(http.Dir(filepath.Join(webF, "static")))))
	// general requests
	http.HandleFunc("/", handler)
	// commands
	http.HandleFunc("/run/", cmdHandler)
	// spin up server on specified port
	log.Fatal(http.ListenAndServe("127.0.0.1:"+webP, nil).Error())
}<|MERGE_RESOLUTION|>--- conflicted
+++ resolved
@@ -91,14 +91,8 @@
 	showCache     *Show
 )
 
-<<<<<<< HEAD
 // show "runs" igor show for the given user
 func show(username string) *UserShow {
-=======
-// "run" igor show
-func show() *Show {
-	log.Debug("Running Show")
->>>>>>> ef54838a
 	if showCache == nil || time.Now().Sub(showCache.LastUpdated) > 10*time.Second {
 		updateShow()
 	}
@@ -285,10 +279,7 @@
 			panic(err)
 		}
 
-<<<<<<< HEAD
 		log.Info("Initial page load by %s", username)
-=======
->>>>>>> ef54838a
 	} else {
 		// reject all other requests
 		http.Error(w, "404 not found.", http.StatusNotFound)
